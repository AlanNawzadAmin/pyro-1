# Copyright Contributors to the Pyro project.
# SPDX-License-Identifier: Apache-2.0

import numpy as np
import pytest
import torch
from torch.optim import Adam

import pyro
from pyro.contrib.mue.dataloaders import BiosequenceDataset
from pyro.contrib.mue.models import FactorMuE, ProfileHMM
from pyro.optim import MultiStepLR


@pytest.mark.parametrize("jit", [False, True])
def test_ProfileHMM_smoke(jit):
    # Setup dataset.
    seqs = ["BABBA", "BAAB", "BABBB"]
    alph = "AB"
    dataset = BiosequenceDataset(seqs, "list", alph)

    # Infer.
    scheduler = MultiStepLR(
        {
            "optimizer": Adam,
            "optim_args": {"lr": 0.1},
            "milestones": [20, 100, 1000, 2000],
            "gamma": 0.5,
        }
    )
    model = ProfileHMM(int(dataset.max_length * 1.1), dataset.alphabet_length)
    n_epochs = 5
    batch_size = 2
    losses = model.fit_svi(dataset, n_epochs, batch_size, scheduler, jit,
                           device=dataset.device)

    assert not np.isnan(losses[-1])

    # Evaluate.
    train_lp, test_lp, train_perplex, test_perplex = model.evaluate(
        dataset, dataset, jit
    )
    assert train_lp < 0.0
    assert test_lp < 0.0
    assert train_perplex > 0.0
    assert test_perplex > 0.0


@pytest.mark.parametrize("indel_factor_dependence", [False, True])
@pytest.mark.parametrize("z_prior_distribution", ["Normal", "Laplace"])
@pytest.mark.parametrize("ARD_prior", [False, True])
@pytest.mark.parametrize("substitution_matrix", [False, True])
@pytest.mark.parametrize("jit", [False, True])
def test_FactorMuE_smoke(
    indel_factor_dependence, z_prior_distribution, ARD_prior, substitution_matrix, jit
):
    # Setup dataset.
    seqs = ["BABBA", "BAAB", "BABBB"]
    alph = "AB"
    dataset = BiosequenceDataset(seqs, "list", alph)

    # Infer.
    z_dim = 2
    scheduler = MultiStepLR(
        {
            "optimizer": Adam,
            "optim_args": {"lr": 0.1},
            "milestones": [20, 100, 1000, 2000],
            "gamma": 0.5,
        }
    )
    model = FactorMuE(
        dataset.max_length,
        dataset.alphabet_length,
        z_dim,
        indel_factor_dependence=indel_factor_dependence,
        z_prior_distribution=z_prior_distribution,
        ARD_prior=ARD_prior,
        substitution_matrix=substitution_matrix,
    )
    n_epochs = 5
    anneal_length = 2
    batch_size = 2
<<<<<<< HEAD
    losses = model.fit_svi(dataset, n_epochs, anneal_length, batch_size,
                           scheduler, jit, dataset.device)
=======
    losses = model.fit_svi(dataset, n_epochs, anneal_length, batch_size, scheduler, jit)
>>>>>>> 7cf026f2

    # Reconstruct.
    recon = model._reconstruct_regressor_seq(dataset, 1, pyro.param)

    assert not np.isnan(losses[-1])
    assert recon.shape == (1, max([len(seq) for seq in seqs]), len(alph))

    assert torch.allclose(model._beta_anneal(3, 2, 6, 2), torch.tensor(0.5))
    assert torch.allclose(model._beta_anneal(100, 2, 6, 2), torch.tensor(1.0))

    # Evaluate.
    train_lp, test_lp, train_perplex, test_perplex = model.evaluate(
        dataset, dataset, jit
    )
    assert train_lp < 0.0
    assert test_lp < 0.0
    assert train_perplex > 0.0
    assert test_perplex > 0.0

    # Embedding.
    z_locs, z_scales = model.embed(dataset)
    assert z_locs.shape == (len(dataset), z_dim)
    assert z_scales.shape == (len(dataset), z_dim)
    assert torch.all(z_scales > 0.0)<|MERGE_RESOLUTION|>--- conflicted
+++ resolved
@@ -81,12 +81,8 @@
     n_epochs = 5
     anneal_length = 2
     batch_size = 2
-<<<<<<< HEAD
     losses = model.fit_svi(dataset, n_epochs, anneal_length, batch_size,
                            scheduler, jit, dataset.device)
-=======
-    losses = model.fit_svi(dataset, n_epochs, anneal_length, batch_size, scheduler, jit)
->>>>>>> 7cf026f2
 
     # Reconstruct.
     recon = model._reconstruct_regressor_seq(dataset, 1, pyro.param)
