# Copyright Contributors to the Pyro project.
# SPDX-License-Identifier: Apache-2.0

import torch
from torch.nn.functional import pad

import pyro
import pyro.distributions as dist

from .compartmental import CompartmentalModel
from .distributions import infection_dist


class SimpleSIRModel(CompartmentalModel):
    """
    Susceptible-Infected-Recovered model.

    To customize this model we recommend forking and editing this class.

    This is a stochastic discrete-time discrete-state model with three
    compartments: "S" for susceptible, "I" for infected, and "R" for
    recovered individuals (the recovered individuals are implicit: ``R =
    population - S - I``) with transitions ``S -> I -> R``.

    :param int population: Total ``population = S + I + R``.
    :param float recovery_time: Mean recovery time (duration in state
        ``I``). Must be greater than 1.
    :param iterable data: Time series of new observed infections. Each time
        step is Binomial distributed between 0 and the number of ``S -> I``
        transitions. This allows false negative but no false positives.
    """

    def __init__(self, population, recovery_time, data):
        compartments = ("S", "I")  # R is implicit.
        duration = len(data)
        super().__init__(compartments, duration, population)

        assert isinstance(recovery_time, float)
        assert recovery_time > 1
        self.recovery_time = recovery_time

        self.data = data

    series = ("S2I", "I2R", "obs")
    full_mass = [("R0", "rho")]

    def global_model(self):
        tau = self.recovery_time
        R0 = pyro.sample("R0", dist.LogNormal(0., 1.))
        rho = pyro.sample("rho", dist.Uniform(0, 1))
        return R0, tau, rho

    def initialize(self, params):
        # Start with a single infection.
        return {"S": self.population - 1, "I": 1}

    def transition_fwd(self, params, state, t):
        R0, tau, rho = params

        # Sample flows between compartments.
        S2I = pyro.sample("S2I_{}".format(t),
                          infection_dist(individual_rate=R0 / tau,
                                         num_susceptible=state["S"],
                                         num_infectious=state["I"],
                                         population=self.population))
        I2R = pyro.sample("I2R_{}".format(t),
                          dist.Binomial(state["I"], 1 / tau))

        # Update compartments with flows.
        state["S"] = state["S"] - S2I
        state["I"] = state["I"] + S2I - I2R

        # Condition on observations.
        pyro.sample("obs_{}".format(t),
                    dist.ExtendedBinomial(S2I, rho),
                    obs=self.data[t] if t < self.duration else None)

    def transition_bwd(self, params, prev, curr, t):
        R0, tau, rho = params

        # Reverse the flow computation.
        S2I = prev["S"] - curr["S"]
        I2R = prev["I"] - curr["I"] + S2I

        # Condition on flows between compartments.
        pyro.sample("S2I_{}".format(t),
                    infection_dist(individual_rate=R0 / tau,
                                   num_susceptible=prev["S"],
                                   num_infectious=prev["I"],
                                   population=self.population),
                    obs=S2I)
        pyro.sample("I2R_{}".format(t),
                    dist.ExtendedBinomial(prev["I"], 1 / tau),
                    obs=I2R)

        # Condition on observations.
        pyro.sample("obs_{}".format(t),
                    dist.ExtendedBinomial(S2I, rho),
                    obs=self.data[t])


class OverdispersedSIRModel(CompartmentalModel):
    """
    Overdispersed Susceptible-Infected-Recovered model.

    To customize this model we recommend forking and editing this class.

    This is a stochastic discrete-time discrete-state model with three
    compartments: "S" for susceptible, "I" for infected, and "R" for
    recovered individuals (the recovered individuals are implicit: ``R =
    population - S - I``) with transitions ``S -> I -> R``.

    This model accounts for superspreading (overdispersed individual
    reproductive number) by assuming each infected individual infects
    BetaBinomial-many susceptible individuals, where the BetaBinomial
    distribution acts as an overdispersed Binomial distribution, adapting the
    more standard NegativeBinomial distribution that acts as an overdispersed
    Poisson distribution [1,2] to the setting of finite populations. To
    preserve Markov structure, we follow [2] and assume all infections by a
    single individual occur on the single time step where that individual makes
    an ``I -> R`` transition. That is, whereas the :class:`SimpleSIRModel`
    assumes infected individuals infect `Binomial(S,R/tau)`-many susceptible
    individuals during each infected time step (over `tau`-many steps on
    average), this model assumes they infect `BetaBinomial(k,...,S)`-many
    susceptible individuals but only on the final time step before recovering.

    **References**

    [1] J. O. Lloyd-Smith, S. J. Schreiber, P. E. Kopp, W. M. Getz (2005)
        "Superspreading and the effect of individual variation on disease
        emergence"
        https://www.nature.com/articles/nature04153.pdf
    [2] Lucy M. Li, Nicholas C. Grassly, Christophe Fraser (2017)
        "Quantifying Transmission Heterogeneity Using Both Pathogen Phylogenies
        and Incidence Time Series"
        https://academic.oup.com/mbe/article/34/11/2982/3952784

    :param int population: Total ``population = S + I + R``.
    :param float recovery_time: Mean recovery time (duration in state
        ``I``). Must be greater than 1.
    :param iterable data: Time series of new observed infections. Each time
        step is Binomial distributed between 0 and the number of ``S -> I``
        transitions. This allows false negative but no false positives.
    """

    def __init__(self, population, recovery_time, data):
        compartments = ("S", "I")  # R is implicit.
        duration = len(data)
        super().__init__(compartments, duration, population)

        assert isinstance(recovery_time, float)
        assert recovery_time > 1
        self.recovery_time = recovery_time

        self.data = data

    series = ("S2I", "I2R", "obs")
    full_mass = [("R0", "rho", "k")]

    def global_model(self):
        tau = self.recovery_time
        R0 = pyro.sample("R0", dist.LogNormal(0., 1.))
        k = pyro.sample("k", dist.Exponential(1.))
        rho = pyro.sample("rho", dist.Uniform(0, 1))
        return R0, k, tau, rho

    def initialize(self, params):
        # Start with a single infection.
        return {"S": self.population - 1, "I": 1}

    def transition_fwd(self, params, state, t):
        R0, k, tau, rho = params

        # Sample flows between compartments.
        I2R = pyro.sample("I2R_{}".format(t),
                          dist.Binomial(state["I"], 1 / tau))
        S2I = pyro.sample("S2I_{}".format(t),
                          infection_dist(individual_rate=R0,
                                         num_susceptible=state["S"],
                                         num_infectious=state["I"],
                                         population=self.population,
                                         concentration=k))

        # Update compartments with flows.
        state["S"] = state["S"] - S2I
        state["I"] = state["I"] + S2I - I2R

        # Condition on observations.
        pyro.sample("obs_{}".format(t),
                    dist.ExtendedBinomial(S2I, rho),
                    obs=self.data[t] if t < self.duration else None)

    def transition_bwd(self, params, prev, curr, t):
        R0, k, tau, rho = params

        # Reverse the flow computation.
        S2I = prev["S"] - curr["S"]
        I2R = prev["I"] - curr["I"] + S2I

        # Condition on flows between compartments.
        pyro.sample("S2I_{}".format(t),
                    infection_dist(individual_rate=R0,
                                   num_susceptible=prev["S"],
                                   num_infectious=prev["I"],
                                   population=self.population,
                                   concentration=k),
                    obs=S2I)
        pyro.sample("I2R_{}".format(t),
                    dist.ExtendedBinomial(prev["I"], 1 / tau),
                    obs=I2R)

        # Condition on observations.
        pyro.sample("obs_{}".format(t),
                    dist.ExtendedBinomial(S2I, rho),
                    obs=self.data[t])


<<<<<<< HEAD
class UnknownStartSIRModel(CompartmentalModel):
    """
    Susceptible-Infected-Recovered model with unknown date of first infection.

    To customize this model we recommend forking and editing this class.

    This is a stochastic discrete-time discrete-state model with three
=======
class SparseSIRModel(CompartmentalModel):
    """
    Susceptible-Infected-Recovered model with sparsely observed infections.

    To customize this model we recommend forking and editing this class.

    This is a stochastic discrete-time discrete-state model with four
>>>>>>> 5c7f1c36
    compartments: "S" for susceptible, "I" for infected, and "R" for
    recovered individuals (the recovered individuals are implicit: ``R =
    population - S - I``) with transitions ``S -> I -> R``.

<<<<<<< HEAD
    This model demonstrates (1) how to incorporate spontaneous infections from
    external sources and (2) how to override the :meth:`predict` method to
    compute extra statistics.
=======
    This model allows observations of **cumulative** infections at uneven time
    intervals. To preserve Markov structure (and hence tractable inference)
    this model adds an auxiliary compartment ``O`` denoting the fully-observed
    cumulative number of observations at each time point. At observed times
    (when ``mask[t] == True``) ``O`` must exactly match the provided data;
    between observed times ``O`` stochastically imputes the provided data.
>>>>>>> 5c7f1c36

    :param int population: Total ``population = S + I + R``.
    :param float recovery_time: Mean recovery time (duration in state
        ``I``). Must be greater than 1.
<<<<<<< HEAD
    :param iterable data: Time series of new observed infections. Each time
        step is Binomial distributed between 0 and the number of ``S -> I``
        transitions. This allows false negative but no false positives.
    :param float external_rate: Mean number of spontaneous infections per time
        step caused by a source external to the target population.
    """

    def __init__(self, population, recovery_time, pre_window, data):
        compartments = ("S", "I")  # R is implicit.
        duration = pre_window + len(data)
=======
    :param iterable data: Time series of **cumulative** observed infections.
        Whenever ``mask[t] == True``, ``data[t]`` corresponds to an
        observation; otherwise ``data[t]`` can be arbitrary, e.g. NAN.
    :param iterable mask: Boolean time series denoting whether an observation
        is made at each time step. Should satisfy ``len(mask) == len(data)``.
    """

    def __init__(self, population, recovery_time, data, mask):
        assert len(data) == len(mask)
        duration = len(data)
        compartments = ("S", "I", "O")  # O is auxiliary, R is implicit.
>>>>>>> 5c7f1c36
        super().__init__(compartments, duration, population)

        assert isinstance(recovery_time, float)
        assert recovery_time > 1
        self.recovery_time = recovery_time

<<<<<<< HEAD
        assert isinstance(pre_window, int) and pre_window > 0
        self.pre_window = pre_window
        self.post_window = len(data)

        # Expect a single external infection during the pre_window.
        self.external_rate = 1 / pre_window

        # Prepend data with zeros.
        if isinstance(data, list):
            data = [0.] * self.pre_window + data
        else:
            data = pad(data, (self.pre_window, 0), value=0.)
        self.data = data

    series = ("S2I", "I2R", "obs")
    full_mass = [("R0", "rho0", "rho1")]
=======
        self.data = data
        self.mask = mask

    series = ("S2I", "I2R", "S2O", "obs")
    full_mass = [("R0", "rho")]
>>>>>>> 5c7f1c36

    def global_model(self):
        tau = self.recovery_time
        R0 = pyro.sample("R0", dist.LogNormal(0., 1.))
<<<<<<< HEAD

        # Assume two different response rates: rho0 before any observations
        # were made (in pre_window), followed by a higher response rate rho1
        # after observations were made (in post_window).
        rho0 = pyro.sample("rho0", dist.Uniform(0, 1))
        rho1 = pyro.sample("rho1", dist.Uniform(0, 1))
        rho = torch.cat([
            rho0.unsqueeze(-1).expand(rho0.shape + (self.pre_window,)),
            rho1.unsqueeze(-1).expand(rho1.shape + (self.post_window,)),
        ], dim=-1)

        # Model external infections as an infectious pseudo-individual added
        # to num_infectious when sampling S2I below.
        X = self.external_rate * tau / R0

        return R0, X, tau, rho

    def initialize(self, params):
        # Start with no internal infections.
        return {"S": self.population, "I": 0}

    def transition_fwd(self, params, state, t):
        R0, X, tau, rho = params
=======
        rho = pyro.sample("rho", dist.Uniform(0, 1))
        return R0, tau, rho

    def initialize(self, params):
        # Start with a single infection.
        return {"S": self.population - 1, "I": 1, "O": 0}

    def transition_fwd(self, params, state, t):
        R0, tau, rho = params
>>>>>>> 5c7f1c36

        # Sample flows between compartments.
        S2I = pyro.sample("S2I_{}".format(t),
                          infection_dist(individual_rate=R0 / tau,
                                         num_susceptible=state["S"],
<<<<<<< HEAD
                                         num_infectious=state["I"] + X,
                                         population=self.population))
        I2R = pyro.sample("I2R_{}".format(t),
                          dist.Binomial(state["I"], 1 / tau))
=======
                                         num_infectious=state["I"],
                                         population=self.population))
        I2R = pyro.sample("I2R_{}".format(t),
                          dist.Binomial(state["I"], 1 / tau))
        S2O = pyro.sample("S2O_{}".format(t),
                          dist.ExtendedBinomial(S2I, rho))
>>>>>>> 5c7f1c36

        # Update compartments with flows.
        state["S"] = state["S"] - S2I
        state["I"] = state["I"] + S2I - I2R
<<<<<<< HEAD

        # Condition on observations.
        pyro.sample("obs_{}".format(t),
                    dist.ExtendedBinomial(S2I, rho[t]),
                    obs=self.data[t] if t < self.duration else None)

    def transition_bwd(self, params, prev, curr, t):
        R0, X, tau, rho = params
=======
        state["O"] = state["O"] + S2O

        # Condition on cumulative observations.
        mask_t = self.mask[t] if t < self.duration else False
        data_t = self.data[t] if t < self.duration else None
        pyro.sample("obs_{}".format(t),
                    dist.Delta(state["O"]).mask(mask_t),
                    obs=data_t)

    def transition_bwd(self, params, prev, curr, t):
        R0, tau, rho = params
>>>>>>> 5c7f1c36

        # Reverse the flow computation.
        S2I = prev["S"] - curr["S"]
        I2R = prev["I"] - curr["I"] + S2I
<<<<<<< HEAD
=======
        S2O = curr["O"] - prev["O"]
>>>>>>> 5c7f1c36

        # Condition on flows between compartments.
        pyro.sample("S2I_{}".format(t),
                    infection_dist(individual_rate=R0 / tau,
                                   num_susceptible=prev["S"],
<<<<<<< HEAD
                                   num_infectious=prev["I"] + X,
=======
                                   num_infectious=prev["I"],
>>>>>>> 5c7f1c36
                                   population=self.population),
                    obs=S2I)
        pyro.sample("I2R_{}".format(t),
                    dist.ExtendedBinomial(prev["I"], 1 / tau),
                    obs=I2R)
<<<<<<< HEAD

        # Condition on observations.
        pyro.sample("obs_{}".format(t),
                    dist.ExtendedBinomial(S2I, rho[t]),
                    obs=self.data[t])

    def predict(self, forecast=0):
        """
        Augments
        :meth:`~pyro.contrib.epidemiology.compartmental.Compartmental.predict`
        with samples of ``first_infection``.
        """
        samples = super().predict(forecast)
        S2I = samples["S2I"]
        samples["first_infection"] = (S2I > 0).max(-1).indices.type_as(S2I)
        return samples
=======
        pyro.sample("S2O_{}".format(t),
                    dist.ExtendedBinomial(S2I, rho),
                    obs=S2O)

        # Condition on cumulative observations.
        pyro.sample("obs_{}".format(t),
                    dist.Delta(curr["O"]).mask(self.mask[t]),
                    obs=self.data[t])
>>>>>>> 5c7f1c36
<|MERGE_RESOLUTION|>--- conflicted
+++ resolved
@@ -215,44 +215,132 @@
                     obs=self.data[t])
 
 
-<<<<<<< HEAD
-class UnknownStartSIRModel(CompartmentalModel):
-    """
-    Susceptible-Infected-Recovered model with unknown date of first infection.
+class SparseSIRModel(CompartmentalModel):
+    """
+    Susceptible-Infected-Recovered model with sparsely observed infections.
 
     To customize this model we recommend forking and editing this class.
 
-    This is a stochastic discrete-time discrete-state model with three
-=======
-class SparseSIRModel(CompartmentalModel):
-    """
-    Susceptible-Infected-Recovered model with sparsely observed infections.
-
-    To customize this model we recommend forking and editing this class.
-
     This is a stochastic discrete-time discrete-state model with four
->>>>>>> 5c7f1c36
     compartments: "S" for susceptible, "I" for infected, and "R" for
     recovered individuals (the recovered individuals are implicit: ``R =
     population - S - I``) with transitions ``S -> I -> R``.
 
-<<<<<<< HEAD
-    This model demonstrates (1) how to incorporate spontaneous infections from
-    external sources and (2) how to override the :meth:`predict` method to
-    compute extra statistics.
-=======
     This model allows observations of **cumulative** infections at uneven time
     intervals. To preserve Markov structure (and hence tractable inference)
     this model adds an auxiliary compartment ``O`` denoting the fully-observed
     cumulative number of observations at each time point. At observed times
     (when ``mask[t] == True``) ``O`` must exactly match the provided data;
     between observed times ``O`` stochastically imputes the provided data.
->>>>>>> 5c7f1c36
 
     :param int population: Total ``population = S + I + R``.
     :param float recovery_time: Mean recovery time (duration in state
         ``I``). Must be greater than 1.
-<<<<<<< HEAD
+    :param iterable data: Time series of **cumulative** observed infections.
+        Whenever ``mask[t] == True``, ``data[t]`` corresponds to an
+        observation; otherwise ``data[t]`` can be arbitrary, e.g. NAN.
+    :param iterable mask: Boolean time series denoting whether an observation
+        is made at each time step. Should satisfy ``len(mask) == len(data)``.
+    """
+
+    def __init__(self, population, recovery_time, data, mask):
+        assert len(data) == len(mask)
+        duration = len(data)
+        compartments = ("S", "I", "O")  # O is auxiliary, R is implicit.
+        super().__init__(compartments, duration, population)
+
+        assert isinstance(recovery_time, float)
+        assert recovery_time > 1
+        self.recovery_time = recovery_time
+
+        self.data = data
+        self.mask = mask
+
+    series = ("S2I", "I2R", "S2O", "obs")
+    full_mass = [("R0", "rho")]
+
+    def global_model(self):
+        tau = self.recovery_time
+        R0 = pyro.sample("R0", dist.LogNormal(0., 1.))
+        rho = pyro.sample("rho", dist.Uniform(0, 1))
+        return R0, tau, rho
+
+    def initialize(self, params):
+        # Start with a single infection.
+        return {"S": self.population - 1, "I": 1, "O": 0}
+
+    def transition_fwd(self, params, state, t):
+        R0, tau, rho = params
+
+        # Sample flows between compartments.
+        S2I = pyro.sample("S2I_{}".format(t),
+                          infection_dist(individual_rate=R0 / tau,
+                                         num_susceptible=state["S"],
+                                         num_infectious=state["I"],
+                                         population=self.population))
+        I2R = pyro.sample("I2R_{}".format(t),
+                          dist.Binomial(state["I"], 1 / tau))
+        S2O = pyro.sample("S2O_{}".format(t),
+                          dist.ExtendedBinomial(S2I, rho))
+
+        # Update compartments with flows.
+        state["S"] = state["S"] - S2I
+        state["I"] = state["I"] + S2I - I2R
+        state["O"] = state["O"] + S2O
+
+        # Condition on cumulative observations.
+        mask_t = self.mask[t] if t < self.duration else False
+        data_t = self.data[t] if t < self.duration else None
+        pyro.sample("obs_{}".format(t),
+                    dist.Delta(state["O"]).mask(mask_t),
+                    obs=data_t)
+
+    def transition_bwd(self, params, prev, curr, t):
+        R0, tau, rho = params
+
+        # Reverse the flow computation.
+        S2I = prev["S"] - curr["S"]
+        I2R = prev["I"] - curr["I"] + S2I
+        S2O = curr["O"] - prev["O"]
+
+        # Condition on flows between compartments.
+        pyro.sample("S2I_{}".format(t),
+                    infection_dist(individual_rate=R0 / tau,
+                                   num_susceptible=prev["S"],
+                                   num_infectious=prev["I"],
+                                   population=self.population),
+                    obs=S2I)
+        pyro.sample("I2R_{}".format(t),
+                    dist.ExtendedBinomial(prev["I"], 1 / tau),
+                    obs=I2R)
+        pyro.sample("S2O_{}".format(t),
+                    dist.ExtendedBinomial(S2I, rho),
+                    obs=S2O)
+
+        # Condition on cumulative observations.
+        pyro.sample("obs_{}".format(t),
+                    dist.Delta(curr["O"]).mask(self.mask[t]),
+                    obs=self.data[t])
+
+
+class UnknownStartSIRModel(CompartmentalModel):
+    """
+    Susceptible-Infected-Recovered model with unknown date of first infection.
+
+    To customize this model we recommend forking and editing this class.
+
+    This is a stochastic discrete-time discrete-state model with three
+    compartments: "S" for susceptible, "I" for infected, and "R" for
+    recovered individuals (the recovered individuals are implicit: ``R =
+    population - S - I``) with transitions ``S -> I -> R``.
+
+    This model demonstrates (1) how to incorporate spontaneous infections from
+    external sources and (2) how to override the :meth:`predict` method to
+    compute extra statistics.
+
+    :param int population: Total ``population = S + I + R``.
+    :param float recovery_time: Mean recovery time (duration in state
+        ``I``). Must be greater than 1.
     :param iterable data: Time series of new observed infections. Each time
         step is Binomial distributed between 0 and the number of ``S -> I``
         transitions. This allows false negative but no false positives.
@@ -263,26 +351,12 @@
     def __init__(self, population, recovery_time, pre_window, data):
         compartments = ("S", "I")  # R is implicit.
         duration = pre_window + len(data)
-=======
-    :param iterable data: Time series of **cumulative** observed infections.
-        Whenever ``mask[t] == True``, ``data[t]`` corresponds to an
-        observation; otherwise ``data[t]`` can be arbitrary, e.g. NAN.
-    :param iterable mask: Boolean time series denoting whether an observation
-        is made at each time step. Should satisfy ``len(mask) == len(data)``.
-    """
-
-    def __init__(self, population, recovery_time, data, mask):
-        assert len(data) == len(mask)
-        duration = len(data)
-        compartments = ("S", "I", "O")  # O is auxiliary, R is implicit.
->>>>>>> 5c7f1c36
         super().__init__(compartments, duration, population)
 
         assert isinstance(recovery_time, float)
         assert recovery_time > 1
         self.recovery_time = recovery_time
 
-<<<<<<< HEAD
         assert isinstance(pre_window, int) and pre_window > 0
         self.pre_window = pre_window
         self.post_window = len(data)
@@ -299,18 +373,10 @@
 
     series = ("S2I", "I2R", "obs")
     full_mass = [("R0", "rho0", "rho1")]
-=======
-        self.data = data
-        self.mask = mask
-
-    series = ("S2I", "I2R", "S2O", "obs")
-    full_mass = [("R0", "rho")]
->>>>>>> 5c7f1c36
 
     def global_model(self):
         tau = self.recovery_time
         R0 = pyro.sample("R0", dist.LogNormal(0., 1.))
-<<<<<<< HEAD
 
         # Assume two different response rates: rho0 before any observations
         # were made (in pre_window), followed by a higher response rate rho1
@@ -334,40 +400,19 @@
 
     def transition_fwd(self, params, state, t):
         R0, X, tau, rho = params
-=======
-        rho = pyro.sample("rho", dist.Uniform(0, 1))
-        return R0, tau, rho
-
-    def initialize(self, params):
-        # Start with a single infection.
-        return {"S": self.population - 1, "I": 1, "O": 0}
-
-    def transition_fwd(self, params, state, t):
-        R0, tau, rho = params
->>>>>>> 5c7f1c36
 
         # Sample flows between compartments.
         S2I = pyro.sample("S2I_{}".format(t),
                           infection_dist(individual_rate=R0 / tau,
                                          num_susceptible=state["S"],
-<<<<<<< HEAD
                                          num_infectious=state["I"] + X,
                                          population=self.population))
         I2R = pyro.sample("I2R_{}".format(t),
                           dist.Binomial(state["I"], 1 / tau))
-=======
-                                         num_infectious=state["I"],
-                                         population=self.population))
-        I2R = pyro.sample("I2R_{}".format(t),
-                          dist.Binomial(state["I"], 1 / tau))
-        S2O = pyro.sample("S2O_{}".format(t),
-                          dist.ExtendedBinomial(S2I, rho))
->>>>>>> 5c7f1c36
 
         # Update compartments with flows.
         state["S"] = state["S"] - S2I
         state["I"] = state["I"] + S2I - I2R
-<<<<<<< HEAD
 
         # Condition on observations.
         pyro.sample("obs_{}".format(t),
@@ -376,43 +421,21 @@
 
     def transition_bwd(self, params, prev, curr, t):
         R0, X, tau, rho = params
-=======
-        state["O"] = state["O"] + S2O
-
-        # Condition on cumulative observations.
-        mask_t = self.mask[t] if t < self.duration else False
-        data_t = self.data[t] if t < self.duration else None
-        pyro.sample("obs_{}".format(t),
-                    dist.Delta(state["O"]).mask(mask_t),
-                    obs=data_t)
-
-    def transition_bwd(self, params, prev, curr, t):
-        R0, tau, rho = params
->>>>>>> 5c7f1c36
 
         # Reverse the flow computation.
         S2I = prev["S"] - curr["S"]
         I2R = prev["I"] - curr["I"] + S2I
-<<<<<<< HEAD
-=======
-        S2O = curr["O"] - prev["O"]
->>>>>>> 5c7f1c36
 
         # Condition on flows between compartments.
         pyro.sample("S2I_{}".format(t),
                     infection_dist(individual_rate=R0 / tau,
                                    num_susceptible=prev["S"],
-<<<<<<< HEAD
                                    num_infectious=prev["I"] + X,
-=======
-                                   num_infectious=prev["I"],
->>>>>>> 5c7f1c36
                                    population=self.population),
                     obs=S2I)
         pyro.sample("I2R_{}".format(t),
                     dist.ExtendedBinomial(prev["I"], 1 / tau),
                     obs=I2R)
-<<<<<<< HEAD
 
         # Condition on observations.
         pyro.sample("obs_{}".format(t),
@@ -428,14 +451,4 @@
         samples = super().predict(forecast)
         S2I = samples["S2I"]
         samples["first_infection"] = (S2I > 0).max(-1).indices.type_as(S2I)
-        return samples
-=======
-        pyro.sample("S2O_{}".format(t),
-                    dist.ExtendedBinomial(S2I, rho),
-                    obs=S2O)
-
-        # Condition on cumulative observations.
-        pyro.sample("obs_{}".format(t),
-                    dist.Delta(curr["O"]).mask(self.mask[t]),
-                    obs=self.data[t])
->>>>>>> 5c7f1c36
+        return samples